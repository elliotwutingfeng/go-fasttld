--- conflicted
+++ resolved
@@ -10,12 +10,8 @@
 	github.com/mjd2021usa/tldextract v0.9.2
 	github.com/spf13/afero v1.9.2
 	github.com/spf13/cobra v1.6.1
-<<<<<<< HEAD
 	github.com/tidwall/hashmap v1.7.0
-	golang.org/x/net v0.1.0
-=======
 	golang.org/x/net v0.2.0
->>>>>>> 9631a93f
 )
 
 require (
@@ -24,11 +20,7 @@
 	github.com/mattn/go-colorable v0.1.12 // indirect
 	github.com/mattn/go-isatty v0.0.14 // indirect
 	github.com/spf13/pflag v1.0.5 // indirect
-<<<<<<< HEAD
 	github.com/zeebo/xxh3 v1.0.2 // indirect
-	golang.org/x/sys v0.1.0 // indirect
-=======
 	golang.org/x/sys v0.2.0 // indirect
->>>>>>> 9631a93f
 	golang.org/x/text v0.4.0 // indirect
 )